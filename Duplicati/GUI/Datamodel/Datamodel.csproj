<?xml version="1.0" encoding="utf-8"?>
<Project DefaultTargets="Build" xmlns="http://schemas.microsoft.com/developer/msbuild/2003" ToolsVersion="4.0">
  <PropertyGroup>
    <ProjectType>Local</ProjectType>
    <ProductVersion>9.0.30729</ProductVersion>
    <SchemaVersion>2.0</SchemaVersion>
    <ProjectGuid>{B60D0993-B0C5-457A-90D9-DB6EEB33CE47}</ProjectGuid>
    <Configuration Condition=" '$(Configuration)' == '' ">Debug</Configuration>
    <Platform Condition=" '$(Platform)' == '' ">AnyCPU</Platform>
    <AssemblyKeyContainerName />
    <AssemblyName>Datamodel</AssemblyName>
    <AssemblyOriginatorKeyFile>Duplicati.snk</AssemblyOriginatorKeyFile>
    <DefaultClientScript>JScript</DefaultClientScript>
    <DefaultHTMLPageLayout>Grid</DefaultHTMLPageLayout>
    <DefaultTargetSchema>IE50</DefaultTargetSchema>
    <DelaySign>false</DelaySign>
    <OutputType>Library</OutputType>
    <RootNamespace>Duplicati.Datamodel</RootNamespace>
    <RunPostBuildEvent>OnBuildSuccess</RunPostBuildEvent>
    <FileUpgradeFlags>
    </FileUpgradeFlags>
    <UpgradeBackupLocation />
    <SignAssembly>True</SignAssembly>
    <OldToolsVersion>3.5</OldToolsVersion>
  </PropertyGroup>
  <PropertyGroup Condition=" '$(Configuration)|$(Platform)' == 'Debug|AnyCPU' ">
    <OutputPath>bin\Debug\</OutputPath>
    <BaseAddress>285212672</BaseAddress>
    <ConfigurationOverrideFile>
    </ConfigurationOverrideFile>
    <DefineConstants>DEBUG;TRACE</DefineConstants>
    <DocumentationFile>
    </DocumentationFile>
    <DebugSymbols>True</DebugSymbols>
    <FileAlignment>4096</FileAlignment>
    <Optimize>False</Optimize>
    <RegisterForComInterop>false</RegisterForComInterop>
    <RemoveIntegerChecks>false</RemoveIntegerChecks>
    <WarningLevel>4</WarningLevel>
    <DebugType>full</DebugType>
    <ErrorReport>prompt</ErrorReport>
  </PropertyGroup>
  <PropertyGroup Condition=" '$(Configuration)|$(Platform)' == 'Release|AnyCPU' ">
    <OutputPath>bin\Release\</OutputPath>
    <BaseAddress>285212672</BaseAddress>
    <ConfigurationOverrideFile>
    </ConfigurationOverrideFile>
    <DefineConstants>TRACE</DefineConstants>
    <DocumentationFile>
    </DocumentationFile>
    <FileAlignment>4096</FileAlignment>
    <Optimize>True</Optimize>
    <RegisterForComInterop>false</RegisterForComInterop>
    <RemoveIntegerChecks>false</RemoveIntegerChecks>
    <WarningLevel>4</WarningLevel>
    <DebugType>none</DebugType>
    <ErrorReport>prompt</ErrorReport>
  </PropertyGroup>
<<<<<<< HEAD
  <PropertyGroup Condition=" '$(Configuration)|$(Platform)' == 'Debug|x86' ">
    <DebugSymbols>True</DebugSymbols>
    <OutputPath>bin\x86\Debug\</OutputPath>
    <DefineConstants>DEBUG;TRACE</DefineConstants>
    <BaseAddress>285212672</BaseAddress>
    <FileAlignment>4096</FileAlignment>
    <DebugType>full</DebugType>
    <PlatformTarget>x86</PlatformTarget>
    <ErrorReport>prompt</ErrorReport>
    <WarningLevel>4</WarningLevel>
    <Optimize>False</Optimize>
  </PropertyGroup>
  <PropertyGroup Condition=" '$(Configuration)|$(Platform)' == 'Release|x86' ">
    <OutputPath>bin\x86\Release\</OutputPath>
    <DefineConstants>TRACE</DefineConstants>
    <BaseAddress>285212672</BaseAddress>
    <Optimize>True</Optimize>
    <FileAlignment>4096</FileAlignment>
    <PlatformTarget>x86</PlatformTarget>
    <ErrorReport>prompt</ErrorReport>
    <DebugType>none</DebugType>
    <WarningLevel>4</WarningLevel>
  </PropertyGroup>
=======
>>>>>>> 1c0a21bc
  <ItemGroup>
    <Reference Include="System">
      <Name>System</Name>
    </Reference>
    <Reference Include="System.Data">
      <Name>System.Data</Name>
    </Reference>
    <Reference Include="LightDatamodel">
      <HintPath>..\..\..\thirdparty\LightDataModel\LightDatamodel.dll</HintPath>
    </Reference>
    <Reference Include="System.Xml" />
  </ItemGroup>
  <ItemGroup>
    <Compile Include="AssemblyInfo.cs" />
    <Compile Include="SettingsHelper.cs" />
    <Compile Include="Task.Extension.cs" />
    <Compile Include="Task.cs" />
    <Compile Include="Schedule.cs" />
    <Compile Include="CommandQueue.cs" />
    <Compile Include="Log.cs" />
    <Compile Include="LogBlob.cs" />
    <Compile Include="ApplicationSettings.cs" />
    <Compile Include="ApplicationSetting.cs" />
    <Compile Include="TaskFilter.cs" />
    <Compile Include="BackendSetting.cs" />
    <Compile Include="TaskExtension.cs" />
    <Compile Include="TaskOverride.cs" />
    <Compile Include="SettingExtension.cs" />
    <Compile Include="CompressionSetting.cs" />
    <Compile Include="EncryptionSetting.cs" />
    <Compile Include="ScheduleMetadata.cs" />
  </ItemGroup>
  <ItemGroup>
    <None Include="app.config" />
    <None Include="Duplicati.snk" />
    <Compile Include="Log.Extension.cs" />
    <Compile Include="LogBlob.Extension.cs" />
    <Compile Include="Schedule.Extension.cs" />
    <Compile Include="SettingExtension.Extension.cs" />
  </ItemGroup>
  <ItemGroup>
    <ProjectReference Include="..\..\Library\Utility\Duplicati.Library.Utility.csproj">
      <Project>{DE3E5D4C-51AB-4E5E-BEE8-E636CEBFBA65}</Project>
      <Name>Duplicati.Library.Utility</Name>
    </ProjectReference>
  </ItemGroup>
  <ItemGroup>
    <EmbeddedResource Include="Database schema\1. Support timestamp flag.sql" />
  </ItemGroup>
  <ItemGroup>
    <EmbeddedResource Include="Database schema\2. Refactor for easier extensions.sql" />
  </ItemGroup>
  <ItemGroup>
    <EmbeddedResource Include="Database schema\3. Default managed SSH.sql" />
  </ItemGroup>
  <ItemGroup>
    <EmbeddedResource Include="Database schema\4. Support for setting controls.sql" />
  </ItemGroup>
  <ItemGroup>
    <EmbeddedResource Include="Database schema\5. Remove signaturekey.sql" />
  </ItemGroup>
  <ItemGroup>
    <EmbeddedResource Include="Database schema\6. Remove TimeSeparator and UseShortFilenames.sql" />
  </ItemGroup>
  <ItemGroup>
    <EmbeddedResource Include="Database schema\7. Add error message field to log.sql" />
  </ItemGroup>
  <ItemGroup>
    <EmbeddedResource Include="Database schema\8. Add filter fields.sql" />
  </ItemGroup>
  <ItemGroup>
    <EmbeddedResource Include="Database schema\9. Add Schedule Metadata table.sql" />
  </ItemGroup>
  <ItemGroup>
    <EmbeddedResource Include="Database schema\Schema.sql" />
  </ItemGroup>
  <Import Project="$(MSBuildBinPath)\Microsoft.CSharp.targets" />
</Project><|MERGE_RESOLUTION|>--- conflicted
+++ resolved
@@ -1,162 +1,147 @@
-<?xml version="1.0" encoding="utf-8"?>
-<Project DefaultTargets="Build" xmlns="http://schemas.microsoft.com/developer/msbuild/2003" ToolsVersion="4.0">
-  <PropertyGroup>
-    <ProjectType>Local</ProjectType>
-    <ProductVersion>9.0.30729</ProductVersion>
-    <SchemaVersion>2.0</SchemaVersion>
-    <ProjectGuid>{B60D0993-B0C5-457A-90D9-DB6EEB33CE47}</ProjectGuid>
-    <Configuration Condition=" '$(Configuration)' == '' ">Debug</Configuration>
-    <Platform Condition=" '$(Platform)' == '' ">AnyCPU</Platform>
-    <AssemblyKeyContainerName />
-    <AssemblyName>Datamodel</AssemblyName>
-    <AssemblyOriginatorKeyFile>Duplicati.snk</AssemblyOriginatorKeyFile>
-    <DefaultClientScript>JScript</DefaultClientScript>
-    <DefaultHTMLPageLayout>Grid</DefaultHTMLPageLayout>
-    <DefaultTargetSchema>IE50</DefaultTargetSchema>
-    <DelaySign>false</DelaySign>
-    <OutputType>Library</OutputType>
-    <RootNamespace>Duplicati.Datamodel</RootNamespace>
-    <RunPostBuildEvent>OnBuildSuccess</RunPostBuildEvent>
-    <FileUpgradeFlags>
-    </FileUpgradeFlags>
-    <UpgradeBackupLocation />
-    <SignAssembly>True</SignAssembly>
-    <OldToolsVersion>3.5</OldToolsVersion>
-  </PropertyGroup>
-  <PropertyGroup Condition=" '$(Configuration)|$(Platform)' == 'Debug|AnyCPU' ">
-    <OutputPath>bin\Debug\</OutputPath>
-    <BaseAddress>285212672</BaseAddress>
-    <ConfigurationOverrideFile>
-    </ConfigurationOverrideFile>
-    <DefineConstants>DEBUG;TRACE</DefineConstants>
-    <DocumentationFile>
-    </DocumentationFile>
-    <DebugSymbols>True</DebugSymbols>
-    <FileAlignment>4096</FileAlignment>
-    <Optimize>False</Optimize>
-    <RegisterForComInterop>false</RegisterForComInterop>
-    <RemoveIntegerChecks>false</RemoveIntegerChecks>
-    <WarningLevel>4</WarningLevel>
-    <DebugType>full</DebugType>
-    <ErrorReport>prompt</ErrorReport>
-  </PropertyGroup>
-  <PropertyGroup Condition=" '$(Configuration)|$(Platform)' == 'Release|AnyCPU' ">
-    <OutputPath>bin\Release\</OutputPath>
-    <BaseAddress>285212672</BaseAddress>
-    <ConfigurationOverrideFile>
-    </ConfigurationOverrideFile>
-    <DefineConstants>TRACE</DefineConstants>
-    <DocumentationFile>
-    </DocumentationFile>
-    <FileAlignment>4096</FileAlignment>
-    <Optimize>True</Optimize>
-    <RegisterForComInterop>false</RegisterForComInterop>
-    <RemoveIntegerChecks>false</RemoveIntegerChecks>
-    <WarningLevel>4</WarningLevel>
-    <DebugType>none</DebugType>
-    <ErrorReport>prompt</ErrorReport>
-  </PropertyGroup>
-<<<<<<< HEAD
-  <PropertyGroup Condition=" '$(Configuration)|$(Platform)' == 'Debug|x86' ">
-    <DebugSymbols>True</DebugSymbols>
-    <OutputPath>bin\x86\Debug\</OutputPath>
-    <DefineConstants>DEBUG;TRACE</DefineConstants>
-    <BaseAddress>285212672</BaseAddress>
-    <FileAlignment>4096</FileAlignment>
-    <DebugType>full</DebugType>
-    <PlatformTarget>x86</PlatformTarget>
-    <ErrorReport>prompt</ErrorReport>
-    <WarningLevel>4</WarningLevel>
-    <Optimize>False</Optimize>
-  </PropertyGroup>
-  <PropertyGroup Condition=" '$(Configuration)|$(Platform)' == 'Release|x86' ">
-    <OutputPath>bin\x86\Release\</OutputPath>
-    <DefineConstants>TRACE</DefineConstants>
-    <BaseAddress>285212672</BaseAddress>
-    <Optimize>True</Optimize>
-    <FileAlignment>4096</FileAlignment>
-    <PlatformTarget>x86</PlatformTarget>
-    <ErrorReport>prompt</ErrorReport>
-    <DebugType>none</DebugType>
-    <WarningLevel>4</WarningLevel>
-  </PropertyGroup>
-=======
->>>>>>> 1c0a21bc
-  <ItemGroup>
-    <Reference Include="System">
-      <Name>System</Name>
-    </Reference>
-    <Reference Include="System.Data">
-      <Name>System.Data</Name>
-    </Reference>
-    <Reference Include="LightDatamodel">
-      <HintPath>..\..\..\thirdparty\LightDataModel\LightDatamodel.dll</HintPath>
-    </Reference>
-    <Reference Include="System.Xml" />
-  </ItemGroup>
-  <ItemGroup>
-    <Compile Include="AssemblyInfo.cs" />
-    <Compile Include="SettingsHelper.cs" />
-    <Compile Include="Task.Extension.cs" />
-    <Compile Include="Task.cs" />
-    <Compile Include="Schedule.cs" />
-    <Compile Include="CommandQueue.cs" />
-    <Compile Include="Log.cs" />
-    <Compile Include="LogBlob.cs" />
-    <Compile Include="ApplicationSettings.cs" />
-    <Compile Include="ApplicationSetting.cs" />
-    <Compile Include="TaskFilter.cs" />
-    <Compile Include="BackendSetting.cs" />
-    <Compile Include="TaskExtension.cs" />
-    <Compile Include="TaskOverride.cs" />
-    <Compile Include="SettingExtension.cs" />
-    <Compile Include="CompressionSetting.cs" />
-    <Compile Include="EncryptionSetting.cs" />
-    <Compile Include="ScheduleMetadata.cs" />
-  </ItemGroup>
-  <ItemGroup>
-    <None Include="app.config" />
-    <None Include="Duplicati.snk" />
-    <Compile Include="Log.Extension.cs" />
-    <Compile Include="LogBlob.Extension.cs" />
-    <Compile Include="Schedule.Extension.cs" />
-    <Compile Include="SettingExtension.Extension.cs" />
-  </ItemGroup>
-  <ItemGroup>
-    <ProjectReference Include="..\..\Library\Utility\Duplicati.Library.Utility.csproj">
-      <Project>{DE3E5D4C-51AB-4E5E-BEE8-E636CEBFBA65}</Project>
-      <Name>Duplicati.Library.Utility</Name>
-    </ProjectReference>
-  </ItemGroup>
-  <ItemGroup>
-    <EmbeddedResource Include="Database schema\1. Support timestamp flag.sql" />
-  </ItemGroup>
-  <ItemGroup>
-    <EmbeddedResource Include="Database schema\2. Refactor for easier extensions.sql" />
-  </ItemGroup>
-  <ItemGroup>
-    <EmbeddedResource Include="Database schema\3. Default managed SSH.sql" />
-  </ItemGroup>
-  <ItemGroup>
-    <EmbeddedResource Include="Database schema\4. Support for setting controls.sql" />
-  </ItemGroup>
-  <ItemGroup>
-    <EmbeddedResource Include="Database schema\5. Remove signaturekey.sql" />
-  </ItemGroup>
-  <ItemGroup>
-    <EmbeddedResource Include="Database schema\6. Remove TimeSeparator and UseShortFilenames.sql" />
-  </ItemGroup>
-  <ItemGroup>
-    <EmbeddedResource Include="Database schema\7. Add error message field to log.sql" />
-  </ItemGroup>
-  <ItemGroup>
-    <EmbeddedResource Include="Database schema\8. Add filter fields.sql" />
-  </ItemGroup>
-  <ItemGroup>
-    <EmbeddedResource Include="Database schema\9. Add Schedule Metadata table.sql" />
-  </ItemGroup>
-  <ItemGroup>
-    <EmbeddedResource Include="Database schema\Schema.sql" />
-  </ItemGroup>
-  <Import Project="$(MSBuildBinPath)\Microsoft.CSharp.targets" />
+﻿<?xml version="1.0" encoding="utf-8"?>
+<Project DefaultTargets="Build" xmlns="http://schemas.microsoft.com/developer/msbuild/2003" ToolsVersion="4.0">
+  <PropertyGroup>
+    <ProjectType>Local</ProjectType>
+    <ProductVersion>9.0.30729</ProductVersion>
+    <SchemaVersion>2.0</SchemaVersion>
+    <ProjectGuid>{B60D0993-B0C5-457A-90D9-DB6EEB33CE47}</ProjectGuid>
+    <Configuration Condition=" '$(Configuration)' == '' ">Debug</Configuration>
+    <Platform Condition=" '$(Platform)' == '' ">AnyCPU</Platform>
+    <AssemblyKeyContainerName />
+    <AssemblyName>Datamodel</AssemblyName>
+    <AssemblyOriginatorKeyFile>Duplicati.snk</AssemblyOriginatorKeyFile>
+    <DefaultClientScript>JScript</DefaultClientScript>
+    <DefaultHTMLPageLayout>Grid</DefaultHTMLPageLayout>
+    <DefaultTargetSchema>IE50</DefaultTargetSchema>
+    <DelaySign>false</DelaySign>
+    <OutputType>Library</OutputType>
+    <RootNamespace>Duplicati.Datamodel</RootNamespace>
+    <RunPostBuildEvent>OnBuildSuccess</RunPostBuildEvent>
+    <FileUpgradeFlags>
+    </FileUpgradeFlags>
+    <UpgradeBackupLocation />
+    <SignAssembly>true</SignAssembly>
+    <OldToolsVersion>3.5</OldToolsVersion>
+  </PropertyGroup>
+  <PropertyGroup Condition=" '$(Configuration)|$(Platform)' == 'Debug|AnyCPU' ">
+    <OutputPath>bin\Debug\</OutputPath>
+    <BaseAddress>285212672</BaseAddress>
+    <ConfigurationOverrideFile>
+    </ConfigurationOverrideFile>
+    <DefineConstants>DEBUG;TRACE</DefineConstants>
+    <DocumentationFile>
+    </DocumentationFile>
+    <DebugSymbols>true</DebugSymbols>
+    <FileAlignment>4096</FileAlignment>
+    <Optimize>false</Optimize>
+    <RegisterForComInterop>false</RegisterForComInterop>
+    <RemoveIntegerChecks>false</RemoveIntegerChecks>
+    <WarningLevel>4</WarningLevel>
+    <DebugType>full</DebugType>
+    <ErrorReport>prompt</ErrorReport>
+  </PropertyGroup>
+  <PropertyGroup Condition=" '$(Configuration)|$(Platform)' == 'Release|AnyCPU' ">
+    <OutputPath>bin\Release\</OutputPath>
+    <BaseAddress>285212672</BaseAddress>
+    <ConfigurationOverrideFile>
+    </ConfigurationOverrideFile>
+    <DefineConstants>TRACE</DefineConstants>
+    <DocumentationFile>
+    </DocumentationFile>
+    <FileAlignment>4096</FileAlignment>
+    <Optimize>true</Optimize>
+    <RegisterForComInterop>false</RegisterForComInterop>
+    <RemoveIntegerChecks>false</RemoveIntegerChecks>
+    <WarningLevel>4</WarningLevel>
+    <DebugType>none</DebugType>
+    <ErrorReport>prompt</ErrorReport>
+  </PropertyGroup>
+  <ItemGroup>
+    <Reference Include="System">
+      <Name>System</Name>
+    </Reference>
+    <Reference Include="System.Data">
+      <Name>System.Data</Name>
+    </Reference>
+    <Reference Include="LightDatamodel">
+      <HintPath>..\..\..\thirdparty\LightDataModel\LightDatamodel.dll</HintPath>
+    </Reference>
+    <Reference Include="System.Xml" />
+  </ItemGroup>
+  <ItemGroup>
+    <Compile Include="AssemblyInfo.cs" />
+    <Compile Include="DatabaseUpgrader.cs" />
+    <Compile Include="SettingsHelper.cs" />
+    <Compile Include="Strings\DatabaseUpgrader.Designer.cs">
+      <DependentUpon>DatabaseUpgrader.resx</DependentUpon>
+      <AutoGen>True</AutoGen>
+      <DesignTime>True</DesignTime>
+    </Compile>
+    <Compile Include="Task.Extension.cs" />
+    <Compile Include="Task.cs" />
+    <Compile Include="Schedule.cs" />
+    <Compile Include="CommandQueue.cs" />
+    <Compile Include="Log.cs" />
+    <Compile Include="LogBlob.cs" />
+    <Compile Include="ApplicationSettings.cs" />
+    <Compile Include="ApplicationSetting.cs" />
+    <Compile Include="TaskFilter.cs" />
+    <Compile Include="BackendSetting.cs" />
+    <Compile Include="TaskExtension.cs" />
+    <Compile Include="TaskOverride.cs" />
+    <Compile Include="SettingExtension.cs" />
+    <Compile Include="CompressionSetting.cs" />
+    <Compile Include="EncryptionSetting.cs" />
+    <Compile Include="ScheduleMetadata.cs" />
+  </ItemGroup>
+  <ItemGroup>
+    <None Include="app.config" />
+    <None Include="Duplicati.snk" />
+    <Compile Include="Log.Extension.cs" />
+    <Compile Include="LogBlob.Extension.cs" />
+    <Compile Include="Schedule.Extension.cs" />
+    <Compile Include="SettingExtension.Extension.cs" />
+  </ItemGroup>
+  <ItemGroup>
+    <ProjectReference Include="..\..\Library\Utility\Duplicati.Library.Utility.csproj">
+      <Project>{DE3E5D4C-51AB-4E5E-BEE8-E636CEBFBA65}</Project>
+      <Name>Duplicati.Library.Utility</Name>
+    </ProjectReference>
+  </ItemGroup>
+  <ItemGroup>
+    <EmbeddedResource Include="Database schema\1. Support timestamp flag.sql" />
+    <EmbeddedResource Include="Strings\DatabaseUpgrader.resx">
+      <Generator>ResXFileCodeGenerator</Generator>
+      <LastGenOutput>DatabaseUpgrader.Designer.cs</LastGenOutput>
+      <SubType>Designer</SubType>
+    </EmbeddedResource>
+  </ItemGroup>
+  <ItemGroup>
+    <EmbeddedResource Include="Database schema\2. Refactor for easier extensions.sql" />
+  </ItemGroup>
+  <ItemGroup>
+    <EmbeddedResource Include="Database schema\3. Default managed SSH.sql" />
+  </ItemGroup>
+  <ItemGroup>
+    <EmbeddedResource Include="Database schema\4. Support for setting controls.sql" />
+  </ItemGroup>
+  <ItemGroup>
+    <EmbeddedResource Include="Database schema\5. Remove signaturekey.sql" />
+  </ItemGroup>
+  <ItemGroup>
+    <EmbeddedResource Include="Database schema\6. Remove TimeSeparator and UseShortFilenames.sql" />
+  </ItemGroup>
+  <ItemGroup>
+    <EmbeddedResource Include="Database schema\7. Add error message field to log.sql" />
+  </ItemGroup>
+  <ItemGroup>
+    <EmbeddedResource Include="Database schema\8. Add filter fields.sql" />
+  </ItemGroup>
+  <ItemGroup>
+    <EmbeddedResource Include="Database schema\9. Add Schedule Metadata table.sql" />
+  </ItemGroup>
+  <ItemGroup>
+    <EmbeddedResource Include="Database schema\Schema.sql" />
+  </ItemGroup>
+  <Import Project="$(MSBuildBinPath)\Microsoft.CSharp.targets" />
 </Project>